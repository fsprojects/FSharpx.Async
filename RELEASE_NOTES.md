### 1.10.0 - 25.02.2015
* Use Paket instead of NuGet

### 1.9.9 - 23.02.2015
<<<<<<< HEAD
* Copied the async helpers from FSharpx
* BUGFIX: AsyncSeq.skipWhile skips an extra item - https://github.com/fsprojects/FSharpx.Async/pull/2
=======
* Added Async.map, Async.bind, Async.unit
* Added AsyncSeq.toList, AsyncSeq.toArray, AsyncSeq.bufferByCount, AsyncSeq.unfoldAsync, AsyncSeq.concatSeq, AsyncSeq.interleave

### 1.9.9 - 23.02.2015
* BUGFIX: AsyncSeq.skipWhile skips an extra item - https://github.com/fsprojects/FSharpx.Async/pull/2
 
### 1.9.9 - 23.02.2015
* Copied the async helpers from FSharpx
>>>>>>> 47b30505
<|MERGE_RESOLUTION|>--- conflicted
+++ resolved
@@ -1,17 +1,13 @@
+### 1.11.0 - 27.02.2015
+* Added Async.map, Async.bind, Async.unit
+* Added AsyncSeq.toList, AsyncSeq.toArray, AsyncSeq.bufferByCount, AsyncSeq.unfoldAsync, AsyncSeq.concatSeq, AsyncSeq.interleave
+
 ### 1.10.0 - 25.02.2015
 * Use Paket instead of NuGet
-
-### 1.9.9 - 23.02.2015
-<<<<<<< HEAD
-* Copied the async helpers from FSharpx
-* BUGFIX: AsyncSeq.skipWhile skips an extra item - https://github.com/fsprojects/FSharpx.Async/pull/2
-=======
-* Added Async.map, Async.bind, Async.unit
-* Added AsyncSeq.toList, AsyncSeq.toArray, AsyncSeq.bufferByCount, AsyncSeq.unfoldAsync, AsyncSeq.concatSeq, AsyncSeq.interleave
 
 ### 1.9.9 - 23.02.2015
 * BUGFIX: AsyncSeq.skipWhile skips an extra item - https://github.com/fsprojects/FSharpx.Async/pull/2
  
 ### 1.9.9 - 23.02.2015
 * Copied the async helpers from FSharpx
->>>>>>> 47b30505
+* BUGFIX: AsyncSeq.skipWhile skips an extra item - https://github.com/fsprojects/FSharpx.Async/pull/2